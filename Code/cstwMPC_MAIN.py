--- conflicted
+++ resolved
@@ -1,4 +1,4 @@
-"""
+'''
 This is the main file for the cstwMPC project.  It estimates one version of the model
 each time it is executed.  The following parameters *must* be defined in the __main__
 namespace in order for this file to run correctly:
@@ -30,7 +30,7 @@
     
 All of these parameters are set when running this file from one of the do_XXX.py
 files in the root directory.
-"""
+'''
 from __future__ import division, print_function
 from __future__ import absolute_import
 
@@ -46,52 +46,45 @@
 from HARK.utilities import get_percentiles, get_lorenz_shares, calc_subpop_avg
 from HARK import Market
 import HARK.ConsumptionSaving.ConsIndShockModel as ConsIndShockModel
-from HARK.ConsumptionSaving.ConsAggShockModel import (
-    CobbDouglasEconomy,
-    AggShockConsumerType,
-)
+from HARK.ConsumptionSaving.ConsAggShockModel import CobbDouglasEconomy, AggShockConsumerType
 from scipy.optimize import brentq, minimize_scalar
 import matplotlib.pyplot as plt
 
-# Needed to test whether being run from command line or interactively
-from IPython import get_ipython
+from IPython import get_ipython # Needed to test whether being run from command line or interactively
 
 import SetupParamsCSTW as Params
 
-
-def mystr(number):
-    return "{:.3f}".format(number)
-
+mystr = lambda number : "{:.3f}".format(number)
 
 # Construct the name of the specification from user options
-if param_name == "DiscFac":
-    param_text = "beta"
-elif param_name == "CRRA":
-    param_text = "rho"
+if param_name == 'DiscFac':
+    param_text = 'beta'
+elif param_name == 'CRRA':
+    param_text = 'rho'
 else:
     param_text = param_name
 if do_lifecycle:
-    life_text = "LC"
+    life_text = 'LC'
 else:
-    life_text = "PY"
+    life_text = 'PY'
 if do_param_dist:
-    model_text = "Dist"
+    model_text = 'Dist'
 else:
-    model_text = "Point"
+    model_text = 'Point'
 if do_liquid:
-    wealth_text = "Liquid"
+    wealth_text = 'Liquid'
 else:
-    wealth_text = "NetWorth"
+    wealth_text = 'NetWorth'
 if do_agg_shocks:
-    shock_text = "Agg"
+    shock_text = 'Agg'
 else:
-    shock_text = "Ind"
+    shock_text = 'Ind'
 spec_name = life_text + param_text + model_text + shock_text + wealth_text
 
 if do_param_dist:
-    pref_type_count = 7  # Number of discrete beta types in beta-dist
+    pref_type_count = 7       # Number of discrete beta types in beta-dist
 else:
-    pref_type_count = 1  # Just one beta type in beta-point
+    pref_type_count = 1       # Just one beta type in beta-point
 
 if do_agg_shocks:
     EstimationAgentClass = AggShockConsumerType
@@ -100,25 +93,12 @@
     EstimationAgentClass = ConsIndShockModel.IndShockConsumerType
     EstimationMarketClass = Market
 
-
 class CstwMPCAgent(EstimationAgentClass):
-    """
+    '''
     A slight extension of the idiosyncratic consumer type for the cstwMPC model.
-    """
-
+    '''
     def reset(self):
         self.initialize_sim()
-<<<<<<< HEAD
-        self.t_age = (
-            DiscreteDistribution(
-                self.AgeDstn,
-                np.arange(self.AgeDstn.size),
-                seed=self.RNG.integers(0, 2**31 - 1),
-            )
-            .draw(self.AgentCount, exact_match=False)
-            .astype(int)
-        )
-=======
         self.t_age = DiscreteDistribution(
             self.AgeDstn,
             np.arange(self.AgeDstn.size),
@@ -127,76 +107,60 @@
             self.AgentCount,
             exact_match=False
         ).astype(int)
->>>>>>> 8ca3bb78
         self.t_cycle = copy(self.t_age)
-        if hasattr(self, "kGrid"):
-            # Start simulation near SS
-            self.aLvlNow = self.kInit * np.ones(self.AgentCount)
-            self.aNrmNow = self.aLvlNow / self.pLvlNow
+        if hasattr(self,'kGrid'):
+            self.aLvlNow = self.kInit*np.ones(self.AgentCount) # Start simulation near SS
+            self.aNrmNow = self.aLvlNow/self.pLvlNow
 
     def market_action(self):
-        if hasattr(self, "kGrid"):
-            self.pLvl = self.pLvlNow / np.mean(self.pLvlNow)
+        if hasattr(self,'kGrid'):
+            self.pLvl = self.pLvlNow/np.mean(self.pLvlNow)
         self.simulate(1)
 
-
 class CstwMPCMarket(EstimationMarketClass):
-    """
+    '''
     A class for representing the economy in the cstwMPC model.
-    """
-
-    reap_vars = ["aLvl", "pLvl", "MPCnow", "TranShk", "EmpNow", "t_age"]
-    # Nothing needs to be sent back to agents in the idiosyncratic shocks version
-    sow_vars = []
-    const_vars = []  # ['LorenzBool','ManyStatsBool']
+    '''
+    reap_vars = ['aLvl','pLvl','MPCnow','TranShk','EmpNow','t_age']
+    sow_vars  = [] # Nothing needs to be sent back to agents in the idiosyncratic shocks version
+    const_vars = [] # ['LorenzBool','ManyStatsBool']
     track_vars = [
-        "MaggNow",
-        "AaggNow",
-        "KtoYnow",
-        "Lorenz",
-        "LorenzLong",
-        "MPCall",
-        "MPCretired",
-        "MPCemployed",
-        "MPCunemployed",
-        "MPCbyIncome",
-        "MPCbyWealthRatio",
-        "HandToMouthPct",
-    ]
-    dyn_vars = []  # No dynamics in the idiosyncratic shocks version
-
-    def __init__(self, **kwds):
-        """
+        'MaggNow',
+        'AaggNow',
+        'KtoYnow',
+        'Lorenz',
+        'LorenzLong',
+        'MPCall',
+        'MPCretired',
+        'MPCemployed',
+        'MPCunemployed',
+        'MPCbyIncome',
+        'MPCbyWealthRatio',
+        'HandToMouthPct'
+        ]
+    dyn_vars = [] # No dynamics in the idiosyncratic shocks version
+
+    def __init__(self,**kwds):
+        '''
         Make a new instance of CstwMPCMarket.
-        """
-        super().__init__(
-            sow_vars=self.sow_vars,
-            reap_vars=self.reap_vars,
-            const_vars=self.const_vars,
-            track_vars=self.track_vars,
-            dyn_vars=self.dyn_vars,
-        )
+        '''
+        super().__init__(sow_vars=self.sow_vars, reap_vars=self.reap_vars,
+                    const_vars=self.const_vars, track_vars=self.track_vars,
+                    dyn_vars=self.dyn_vars)
         self.assign_parameters(**kwds)
         if self.AggShockBool:
-            self.sow_vars = [
-                "MaggNow",
-                "AaggNow",
-                "RfreeNow",
-                "wRteNow",
-                "PermShkAggNow",
-                "TranShkAggNow",
-                "KtoLnow",
-            ]
-            self.dyn_vars = ["AFunc"]
+            self.sow_vars=['MaggNow','AaggNow','RfreeNow','wRteNow','PermShkAggNow','TranShkAggNow','KtoLnow']
+            self.dyn_vars=['AFunc']
             self.max_loops = 20
 
         # Save the current file's directory location for writing output:
         self.my_file_path = path_to_models
 
+
     def solve(self):
-        """
+        '''
         Solves the CstwMPCMarket.
-        """
+        '''
         if self.AggShockBool:
             for agent in self.agents:
                 agent.getEconomyData(self)
@@ -208,29 +172,29 @@
     def reap(self):
         super().reap()
 
-        if "MPCnow" in self.reap_vars:
+        if 'MPCnow' in self.reap_vars:
             harvest = []
 
             for agent in self.agents:
                 harvest.append(agent.MPCnow)
 
-            self.reap_state["MPCnow"] = harvest
-
-        if "t_age" in self.reap_vars:
+            self.reap_state['MPCnow'] = harvest
+
+        if 't_age' in self.reap_vars:
             harvest = []
 
             for agent in self.agents:
                 harvest.append(agent.t_age)
 
-            self.reap_state["t_age"] = harvest
-
-        if "EmpNow" in self.reap_vars and len(self.reap_state["EmpNow"]) == 0:
+            self.reap_state['t_age'] = harvest
+
+        if 'EmpNow' in self.reap_vars and len(self.reap_state['EmpNow']) == 0:
             harvest = []
 
             for agent in self.agents:
                 harvest.append(agent.EmpNow)
 
-            self.reap_state["EmpNow"] = harvest
+            self.reap_state['EmpNow'] = harvest
 
         for var in self.reap_vars:
             harvest = []
@@ -244,10 +208,10 @@
             if shock:
                 self.reap_state[var] = harvest
 
-    def mill_rule(self, aLvl, pLvl, MPCnow, TranShk, EmpNow, t_age):
-        """
+    def mill_rule(self,aLvl,pLvl,MPCnow,TranShk,EmpNow,t_age):
+        '''
         The mill_rule for this class simply calls the method calc_stats.
-        """
+        '''
         self.calc_stats(
             aLvl,
             pLvl,
@@ -255,28 +219,28 @@
             TranShk,
             EmpNow,
             t_age,
-            self.parameters["LorenzBool"],
-            self.parameters["ManyStatsBool"],
+            self.parameters['LorenzBool'],
+            self.parameters['ManyStatsBool']
         )
 
         if self.AggShockBool:
-            return self.calcRandW(aLvl, pLvl)
-        else:  # These variables are tracked but not created in no-agg-shocks specifications
+            return self.calcRandW(aLvl,pLvl)
+        else: # These variables are tracked but not created in no-agg-shocks specifications
             self.MaggNow = 0.0
             self.AaggNow = 0.0
 
     def calc_stats(
-        self,
-        aLvlNow,
-        pLvlNow,
-        MPCnow,
-        TranShkNow,
-        EmpNow,
-        t_age,
-        LorenzBool,
-        ManyStatsBool,
+            self,
+            aLvlNow,
+            pLvlNow,
+            MPCnow,
+            TranShkNow,
+            EmpNow,
+            t_age,
+            LorenzBool,
+            ManyStatsBool
     ):
-        """
+        '''
         Calculate various statistics about the current population in the economy.
 
         Parameters
@@ -303,19 +267,19 @@
         Returns
         -------
         None
-        """
+        '''
         # Combine inputs into single arrays
         aLvl = np.hstack(aLvlNow)
         pLvl = np.hstack(pLvlNow)
-        age = np.hstack(t_age)
+        age  = np.hstack(t_age)
         TranShk = np.hstack(TranShkNow)
         EmpNow = np.hstack(EmpNow)
 
         # Calculate the capital to income ratio in the economy
-        CohortWeight = self.PopGroFac ** (-age)
-        CapAgg = np.sum(aLvl * CohortWeight)
-        IncAgg = np.sum(pLvl * TranShk * CohortWeight)
-        KtoYnow = CapAgg / IncAgg
+        CohortWeight = self.PopGroFac**(-age)
+        CapAgg = np.sum(aLvl*CohortWeight)
+        IncAgg = np.sum(pLvl*TranShk*CohortWeight)
+        KtoYnow = CapAgg/IncAgg
         self.KtoYnow = KtoYnow
 
         # Store Lorenz data if requested
@@ -324,92 +288,64 @@
             order = np.argsort(aLvl)
             aLvl = aLvl[order]
             CohortWeight = CohortWeight[order]
-            wealth_shares = get_lorenz_shares(
-                aLvl,
-                weights=CohortWeight,
-                percentiles=self.LorenzPercentiles,
-                presorted=True,
-            )
+            wealth_shares = get_lorenz_shares(aLvl,weights=CohortWeight,percentiles=self.LorenzPercentiles,presorted=True)
             self.Lorenz = wealth_shares
 
             if ManyStatsBool:
-                self.LorenzLong = get_lorenz_shares(
-                    aLvl,
-                    weights=CohortWeight,
-                    percentiles=np.arange(0.01, 1.0, 0.01),
-                    presorted=True,
-                )
+                self.LorenzLong = get_lorenz_shares(aLvl,weights=CohortWeight,percentiles=np.arange(0.01,1.0,0.01),presorted=True)
         else:
-            self.Lorenz = np.nan  # Store nothing if we don't want Lorenz data
+            self.Lorenz = np.nan # Store nothing if we don't want Lorenz data
 
         # Calculate a whole bunch of statistics if requested
         if ManyStatsBool:
             # Reshape other inputs
-            MPC = np.hstack(MPCnow)
+            MPC  = np.hstack(MPCnow)
 
             # Sort other data items if aLvl and CohortWeight were sorted
             if LorenzBool:
                 pLvl = pLvl[order]
-                MPC = MPC[order]
+                MPC  = MPC[order]
                 TranShk = TranShk[order]
                 age = age[order]
                 EmpNow = EmpNow[order]
-            aNrm = aLvl / pLvl  # Normalized assets (wealth ratio)
-            IncLvl = TranShk * pLvl  # Labor income this period
+            aNrm = aLvl/pLvl # Normalized assets (wealth ratio)
+            IncLvl = TranShk*pLvl # Labor income this period
 
             # Calculate overall population MPC and by subpopulations
-            MPCannual = 1.0 - (1.0 - MPC) ** 4
-            self.MPCall = np.sum(MPCannual * CohortWeight) / np.sum(CohortWeight)
-            employed = EmpNow
+            MPCannual = 1.0 - (1.0 - MPC)**4
+            self.MPCall = np.sum(MPCannual*CohortWeight)/np.sum(CohortWeight)
+            employed =  EmpNow
             unemployed = np.logical_not(employed)
-            # Adjust for the lifecycle model, where agents might be retired instead
-            if self.T_retire > 0:
-                unemployed = np.logical_and(unemployed, age < self.T_retire)
-                employed = np.logical_and(employed, age < self.T_retire)
-                retired = age >= self.T_retire
+            if self.T_retire > 0: # Adjust for the lifecycle model, where agents might be retired instead
+                unemployed = np.logical_and(unemployed,age < self.T_retire)
+                employed   = np.logical_and(employed,age < self.T_retire)
+                retired    = age >= self.T_retire
             else:
-                retired = np.zeros_like(unemployed, dtype=bool)
-            self.MPCunemployed = np.sum(
-                MPCannual[unemployed] * CohortWeight[unemployed]
-            ) / np.sum(CohortWeight[unemployed])
-            self.MPCemployed = np.sum(
-                MPCannual[employed] * CohortWeight[employed]
-            ) / np.sum(CohortWeight[employed])
-            self.MPCretired = np.sum(
-                MPCannual[retired] * CohortWeight[retired]
-            ) / np.sum(CohortWeight[retired])
-            self.MPCbyWealthRatio = calc_subpop_avg(
-                MPCannual, aNrm, self.cutoffs, CohortWeight
-            )
-            self.MPCbyIncome = calc_subpop_avg(
-                MPCannual, IncLvl, self.cutoffs, CohortWeight
-            )
+                retired    = np.zeros_like(unemployed,dtype=bool)
+            self.MPCunemployed = np.sum(MPCannual[unemployed]*CohortWeight[unemployed])/np.sum(CohortWeight[unemployed])
+            self.MPCemployed   = np.sum(MPCannual[employed]*CohortWeight[employed])/np.sum(CohortWeight[employed])
+            self.MPCretired    = np.sum(MPCannual[retired]*CohortWeight[retired])/np.sum(CohortWeight[retired])
+            self.MPCbyWealthRatio = calc_subpop_avg(MPCannual,aNrm,self.cutoffs,CohortWeight)
+            self.MPCbyIncome      = calc_subpop_avg(MPCannual,IncLvl,self.cutoffs,CohortWeight)
 
             # Calculate the wealth quintile distribution of "hand to mouth" consumers
-            quintile_cuts = get_percentiles(
-                aLvl, weights=CohortWeight, percentiles=[0.2, 0.4, 0.6, 0.8]
-            )
-            wealth_quintiles = np.ones(aLvl.size, dtype=int)
+            quintile_cuts = get_percentiles(aLvl,weights=CohortWeight,percentiles=[0.2, 0.4, 0.6, 0.8])
+            wealth_quintiles = np.ones(aLvl.size,dtype=int)
             wealth_quintiles[aLvl > quintile_cuts[0]] = 2
             wealth_quintiles[aLvl > quintile_cuts[1]] = 3
             wealth_quintiles[aLvl > quintile_cuts[2]] = 4
             wealth_quintiles[aLvl > quintile_cuts[3]] = 5
-            # Looking at consumers with MPCs in the top 1/3
-            MPC_cutoff = get_percentiles(
-                MPCannual, weights=CohortWeight, percentiles=[2.0 / 3.0]
-            )
+            MPC_cutoff = get_percentiles(MPCannual,weights=CohortWeight,percentiles=[2.0/3.0]) # Looking at consumers with MPCs in the top 1/3
             these = MPCannual > MPC_cutoff
             in_top_third_MPC = wealth_quintiles[these]
             temp_weights = CohortWeight[these]
             hand_to_mouth_total = np.sum(temp_weights)
             hand_to_mouth_pct = []
-            for q in range(1, 6):
-                hand_to_mouth_pct.append(
-                    np.sum(temp_weights[in_top_third_MPC == q]) / hand_to_mouth_total
-                )
+            for q in range(1,6):
+                hand_to_mouth_pct.append(np.sum(temp_weights[in_top_third_MPC == q])/hand_to_mouth_total)
             self.HandToMouthPct = np.array(hand_to_mouth_pct)
 
-        else:  # If we don't want these stats, just put empty values in history
+        else: # If we don't want these stats, just put empty values in history
             self.MPCall = np.nan
             self.MPCunemployed = np.nan
             self.MPCemployed = np.nan
@@ -418,8 +354,8 @@
             self.MPCbyIncome = np.nan
             self.HandToMouthPct = np.nan
 
-    def distribute_params(self, param_name, param_count, center, spread, dist_type):
-        """
+    def distribute_params(self,param_name,param_count,center,spread,dist_type):
+        '''
         Distributes heterogeneous values of one parameter to the AgentTypes in self.agents.
 
         Parameters
@@ -438,30 +374,10 @@
         Returns
         -------
         None
-        """
+        '''
         # Get a list of discrete values for the parameter
-        if dist_type == "uniform":
+        if dist_type == 'uniform':
             # If uniform, center is middle of distribution, spread is distance to either edge
-<<<<<<< HEAD
-            param_dist = Uniform(bot=center - spread, top=center + spread).discretize(
-                N=param_count
-            )
-        elif dist_type == "lognormal":
-            # If lognormal, center is the mean and spread is the standard deviation (in log)
-            tail_N = 3
-            param_dist = Lognormal(
-                mu=np.log(center) - 0.5 * spread**2,
-                sigma=spread,
-                tail_N=tail_N,
-                tail_bound=[0.0, 0.9],
-                tail_order=np.e,
-            ).discretize(N=param_count - tail_N)
-
-        # Distribute the parameters to the various types, assigning consecutive types the same
-        # value if there are more types than values
-        replication_factor = len(self.agents) // param_count
-        # Note: the double division is intenger division in Python 3 and 2.7, this makes it explicit
-=======
             param_dist = Uniform(bot=center-spread,top=center+spread).discretize(N=param_count)
         elif dist_type == 'lognormal':
             # If lognormal, center is the mean and spread is the standard deviation (in log)
@@ -472,32 +388,18 @@
         # value if there are more types than values
         replication_factor = len(self.agents) // param_count 
             # Note: the double division is integer division in Python 3, this makes it explicit
->>>>>>> 8ca3bb78
         j = 0
         b = 0
         while j < len(self.agents):
             for n in range(replication_factor):
-<<<<<<< HEAD
-                self.agents[j].assign_parameters(
-                    AgentCount=int(
-                        self.Population * param_dist.pmv[b] * self.TypeWeight[n]
-                    )
-                )
-                exec(
-                    "self.agents[j].assign_parameters("
-                    + param_name
-                    + "= param_dist.atoms[b][0])"
-                )
-=======
                 self.agents[j].assign_parameters(AgentCount = int(self.Population*param_dist.pmv[b]*self.TypeWeight[n]))
                 print(param_dist.atoms[0,b])
                 self.agents[j].assign_parameters(**{param_name : param_dist.atoms[0,b]})
->>>>>>> 8ca3bb78
                 j += 1
             b += 1
 
     def calc_KY_ratio_difference(self):
-        """
+        '''
         Returns the difference between the simulated capital to income ratio and the target ratio.
         Can only be run after solving all AgentTypes and running make_history.
 
@@ -509,15 +411,15 @@
         -------
         diff : float
             Difference between simulated and target capital to income ratio.
-        """
+        '''
         # Ignore the first X periods to allow economy to stabilize from initial conditions
-        KYratioSim = np.mean(np.array(self.history["KtoYnow"])[self.ignore_periods :])
+        KYratioSim = np.mean(np.array(self.history['KtoYnow'])[self.ignore_periods:])
         diff = KYratioSim - self.KYratioTarget
 
         return diff
 
     def calc_lorenz_distance(self):
-        """
+        '''
         Returns the sum of squared differences between simulated and target Lorenz points.
 
         Parameters
@@ -528,16 +430,14 @@
         -------
         dist : float
             Sum of squared distances between simulated and target Lorenz points (sqrt)
-        """
-        LorenzSim = np.mean(
-            np.array(self.history["Lorenz"])[self.ignore_periods :], axis=0
-        )
-        dist = np.sqrt(np.sum((100 * (LorenzSim - self.LorenzTarget)) ** 2))
+        '''
+        LorenzSim = np.mean(np.array(self.history['Lorenz'])[self.ignore_periods:],axis=0)
+        dist = np.sqrt(np.sum((100*(LorenzSim - self.LorenzTarget))**2))
         self.LorenzDistance = dist
         return dist
 
-    def show_many_stats(self, spec_name=None):
-        """
+    def show_many_stats(self,spec_name=None):
+        '''
         Calculates the "many statistics" by averaging histories across simulated periods.  Displays
         the results as text and saves them to files if spec_name is not None.
 
@@ -549,168 +449,73 @@
         Returns
         -------
         None
-        """
+        '''
         # Calculate MPC overall and by subpopulations
-        MPCall = np.mean(self.history["MPCall"][self.ignore_periods :])
-        MPCemployed = np.mean(self.history["MPCemployed"][self.ignore_periods :])
-        MPCunemployed = np.mean(self.history["MPCunemployed"][self.ignore_periods :])
-        MPCretired = np.mean(self.history["MPCretired"][self.ignore_periods :])
-        MPCbyIncome = np.mean(
-            np.array(self.history["MPCbyIncome"])[self.ignore_periods :, :], axis=0
-        )
-        MPCbyWealthRatio = np.mean(
-            np.array(self.history["MPCbyWealthRatio"])[self.ignore_periods :, :], axis=0
-        )
-        HandToMouthPct = np.mean(
-            np.array(self.history["HandToMouthPct"])[self.ignore_periods :, :], axis=0
-        )
-
-        LorenzSim = np.hstack(
-            (
-                np.array(0.0),
-                np.mean(
-                    np.array(self.history["LorenzLong"])[self.ignore_periods :], axis=0
-                ),
-                np.array(1.0),
-            )
-        )
-        LorenzAxis = np.arange(101, dtype=float)
-
-        plt.plot(LorenzAxis, self.LorenzData, "-k", linewidth=1.5)
+        MPCall = np.mean(self.history['MPCall'][self.ignore_periods:])
+        MPCemployed = np.mean(self.history['MPCemployed'][self.ignore_periods:])
+        MPCunemployed = np.mean(self.history['MPCunemployed'][self.ignore_periods:])
+        MPCretired = np.mean(self.history['MPCretired'][self.ignore_periods:])
+        MPCbyIncome = np.mean(np.array(self.history['MPCbyIncome'])[self.ignore_periods:,:],axis=0)
+        MPCbyWealthRatio = np.mean(np.array(self.history['MPCbyWealthRatio'])[self.ignore_periods:,:],axis=0)
+        HandToMouthPct = np.mean(np.array(self.history['HandToMouthPct'])[self.ignore_periods:,:],axis=0)
+
+        LorenzSim = np.hstack((np.array(0.0),np.mean(np.array(self.history['LorenzLong'])[self.ignore_periods:],axis=0),np.array(1.0)))
+        LorenzAxis = np.arange(101,dtype=float)
+
+        plt.plot(LorenzAxis,self.LorenzData,'-k',linewidth=1.5)
         # TODO: Fix this.
         # plt.plot(LorenzAxis,LorenzSim,'--k',linewidth=1.5)
-        plt.xlabel("Income percentile", fontsize=12)
-        plt.ylabel("Cumulative wealth share", fontsize=12)
-        plt.ylim([-0.02, 1.0])
+        plt.xlabel('Income percentile',fontsize=12)
+        plt.ylabel('Cumulative wealth share',fontsize=12)
+        plt.ylim([-0.02,1.0])
         # if running from command line, set interactive mode on, and make figure without blocking execution
-        if (
-            str(type(get_ipython()))
-            == "<class 'ipykernel.zmqshell.ZMQInteractiveShell'>"
-        ):
-            print("Running in interactive shell (Jupyter notebook or spyder)")
+        if str(type(get_ipython())) == "<class 'ipykernel.zmqshell.ZMQInteractiveShell'>":
+            print('Running in interactive shell (Jupyter notebook or spyder)')
             plt.show()
         else:
-            print(
-                "Running in terminal; do not wait for user to close figure before moving on"
-            )
+            print('Running in terminal; do not wait for user to close figure before moving on')
             plt.ioff()
             plt.show(block=False)
-            # Give OS time to make the plot (it only draws when main thread is sleeping)
-            plt.pause(2)
+            plt.pause(2) # Give OS time to make the plot (it only draws when main thread is sleeping)
 
         # Make a string of results to display
-        results_string = (
-            "Estimate is center="
-            + str(self.center_estimate)
-            + ", spread="
-            + str(self.spread_estimate)
-            + "\n"
-        )
-        results_string += "Lorenz distance is " + str(self.LorenzDistance) + "\n"
-        results_string += "Average MPC for all consumers is " + mystr(MPCall) + "\n"
-        results_string += (
-            "Average MPC in the top percentile of W/Y is "
-            + mystr(MPCbyWealthRatio[0])
-            + "\n"
-        )
-        results_string += (
-            "Average MPC in the top decile of W/Y is "
-            + mystr(MPCbyWealthRatio[1])
-            + "\n"
-        )
-        results_string += (
-            "Average MPC in the top quintile of W/Y is "
-            + mystr(MPCbyWealthRatio[2])
-            + "\n"
-        )
-        results_string += (
-            "Average MPC in the second quintile of W/Y is "
-            + mystr(MPCbyWealthRatio[3])
-            + "\n"
-        )
-        results_string += (
-            "Average MPC in the middle quintile of W/Y is "
-            + mystr(MPCbyWealthRatio[4])
-            + "\n"
-        )
-        results_string += (
-            "Average MPC in the fourth quintile of W/Y is "
-            + mystr(MPCbyWealthRatio[5])
-            + "\n"
-        )
-        results_string += (
-            "Average MPC in the bottom quintile of W/Y is "
-            + mystr(MPCbyWealthRatio[6])
-            + "\n"
-        )
-        results_string += (
-            "Average MPC in the top percentile of y is " + mystr(MPCbyIncome[0]) + "\n"
-        )
-        results_string += (
-            "Average MPC in the top decile of y is " + mystr(MPCbyIncome[1]) + "\n"
-        )
-        results_string += (
-            "Average MPC in the top quintile of y is " + mystr(MPCbyIncome[2]) + "\n"
-        )
-        results_string += (
-            "Average MPC in the second quintile of y is " + mystr(MPCbyIncome[3]) + "\n"
-        )
-        results_string += (
-            "Average MPC in the middle quintile of y is " + mystr(MPCbyIncome[4]) + "\n"
-        )
-        results_string += (
-            "Average MPC in the fourth quintile of y is " + mystr(MPCbyIncome[5]) + "\n"
-        )
-        results_string += (
-            "Average MPC in the bottom quintile of y is " + mystr(MPCbyIncome[6]) + "\n"
-        )
-        results_string += "Average MPC for the employed is " + mystr(MPCemployed) + "\n"
-        results_string += (
-            "Average MPC for the unemployed is " + mystr(MPCunemployed) + "\n"
-        )
-        results_string += "Average MPC for the retired is " + mystr(MPCretired) + "\n"
-        results_string += "Of the population with the 1/3 highest MPCs..." + "\n"
-        results_string += (
-            mystr(HandToMouthPct[0] * 100)
-            + "% are in the bottom wealth quintile,"
-            + "\n"
-        )
-        results_string += (
-            mystr(HandToMouthPct[1] * 100)
-            + "% are in the second wealth quintile,"
-            + "\n"
-        )
-        results_string += (
-            mystr(HandToMouthPct[2] * 100)
-            + "% are in the third wealth quintile,"
-            + "\n"
-        )
-        results_string += (
-            mystr(HandToMouthPct[3] * 100)
-            + "% are in the fourth wealth quintile,"
-            + "\n"
-        )
-        results_string += (
-            "and "
-            + mystr(HandToMouthPct[4] * 100)
-            + "% are in the top wealth quintile."
-            + "\n"
-        )
+        results_string = 'Estimate is center=' + str(self.center_estimate) + ', spread=' + str(self.spread_estimate) + '\n'
+        results_string += 'Lorenz distance is ' + str(self.LorenzDistance) + '\n'
+        results_string += 'Average MPC for all consumers is ' + mystr(MPCall) + '\n'
+        results_string += 'Average MPC in the top percentile of W/Y is ' + mystr(MPCbyWealthRatio[0]) + '\n'
+        results_string += 'Average MPC in the top decile of W/Y is ' + mystr(MPCbyWealthRatio[1]) + '\n'
+        results_string += 'Average MPC in the top quintile of W/Y is ' + mystr(MPCbyWealthRatio[2]) + '\n'
+        results_string += 'Average MPC in the second quintile of W/Y is ' + mystr(MPCbyWealthRatio[3]) + '\n'
+        results_string += 'Average MPC in the middle quintile of W/Y is ' + mystr(MPCbyWealthRatio[4]) + '\n'
+        results_string += 'Average MPC in the fourth quintile of W/Y is ' + mystr(MPCbyWealthRatio[5]) + '\n'
+        results_string += 'Average MPC in the bottom quintile of W/Y is ' + mystr(MPCbyWealthRatio[6]) + '\n'
+        results_string += 'Average MPC in the top percentile of y is ' + mystr(MPCbyIncome[0]) + '\n'
+        results_string += 'Average MPC in the top decile of y is ' + mystr(MPCbyIncome[1]) + '\n'
+        results_string += 'Average MPC in the top quintile of y is ' + mystr(MPCbyIncome[2]) + '\n'
+        results_string += 'Average MPC in the second quintile of y is ' + mystr(MPCbyIncome[3]) + '\n'
+        results_string += 'Average MPC in the middle quintile of y is ' + mystr(MPCbyIncome[4]) + '\n'
+        results_string += 'Average MPC in the fourth quintile of y is ' + mystr(MPCbyIncome[5]) + '\n'
+        results_string += 'Average MPC in the bottom quintile of y is ' + mystr(MPCbyIncome[6]) + '\n'
+        results_string += 'Average MPC for the employed is ' + mystr(MPCemployed) + '\n'
+        results_string += 'Average MPC for the unemployed is ' + mystr(MPCunemployed) + '\n'
+        results_string += 'Average MPC for the retired is ' + mystr(MPCretired) + '\n'
+        results_string += 'Of the population with the 1/3 highest MPCs...' + '\n'
+        results_string += mystr(HandToMouthPct[0]*100) + '% are in the bottom wealth quintile,' + '\n'
+        results_string += mystr(HandToMouthPct[1]*100) + '% are in the second wealth quintile,' + '\n'
+        results_string += mystr(HandToMouthPct[2]*100) + '% are in the third wealth quintile,' + '\n'
+        results_string += mystr(HandToMouthPct[3]*100) + '% are in the fourth wealth quintile,' + '\n'
+        results_string += 'and ' + mystr(HandToMouthPct[4]*100) + '% are in the top wealth quintile.' + '\n'
         print(results_string)
 
         # Save results to disk
         if spec_name is not None:
-            with open(
-                self.my_file_path + "/Results/" + spec_name + "Results.txt", "w"
-            ) as f:
+            with open(self.my_file_path  + '/Results/' + spec_name + 'Results.txt','w') as f:
                 f.write(results_string)
                 f.close()
 
 
-def get_KY_ratio_difference(
-    economy, param_name, param_count, center, spread, dist_type
-):
-    """
+def get_KY_ratio_difference(economy,param_name,param_count,center,spread,dist_type):
+    '''
     Finds the difference between simulated and target capital to income ratio in an economy when
     a given parameter has heterogeneity according to some distribution.
 
@@ -733,26 +538,17 @@
     -------
     diff : float
         Difference between simulated and target capital to income ratio for this economy.
-    """
-    # Make sure we're not wasting time calculating stuff
-    economy.assign_parameters(LorenzBool=False, ManyStatsBool=False)
-    # Distribute parameters
-    economy.distribute_params(param_name, param_count, center, spread, dist_type)
+    '''
+    economy.assign_parameters(LorenzBool = False, ManyStatsBool = False) # Make sure we're not wasting time calculating stuff
+    economy.distribute_params(param_name,param_count,center,spread,dist_type) # Distribute parameters
     economy.solve()
     diff = economy.calc_KY_ratio_difference()
-    print(
-        "get_KY_ratio_difference tried center = "
-        + str(center)
-        + " and got "
-        + str(diff)
-    )
+    print('get_KY_ratio_difference tried center = ' + str(center) + ' and got ' + str(diff))
     return diff
 
 
-def find_lorenz_distance_at_target_KY(
-    economy, param_name, param_count, center_range, spread, dist_type
-):
-    """
+def find_lorenz_distance_at_target_KY(economy,param_name,param_count,center_range,spread,dist_type):
+    '''
     Finds the sum of squared distances between simulated and target Lorenz points in an economy when
     a given parameter has heterogeneity according to some distribution.  The class of distribution
     and a measure of spread are given as inputs, but the measure of centrality such that the capital
@@ -777,47 +573,30 @@
     -------
     dist : float
         Sum of squared distances between simulated and target Lorenz points for this economy (sqrt).
-    """
-
+    '''
     # Define the function to search for the correct value of center, then find its zero
-    def intermediateObjective(center):
-        return get_KY_ratio_difference(
-            economy=economy,
-            param_name=param_name,
-            param_count=param_count,
-            center=center,
-            spread=spread,
-            dist_type=dist_type,
-        )
-
-    optimal_center = brentq(
-        intermediateObjective, center_range[0], center_range[1], xtol=10 ** (-6)
-    )
+    intermediateObjective = lambda center : get_KY_ratio_difference(economy = economy,
+                                                                 param_name = param_name,
+                                                                 param_count = param_count,
+                                                                 center = center,
+                                                                 spread = spread,
+                                                                 dist_type = dist_type)
+    optimal_center = brentq(intermediateObjective,center_range[0],center_range[1],xtol=10**(-6))
     economy.center_save = optimal_center
 
     # Get the sum of squared Lorenz distances given the correct distribution of the parameter
-    # Make sure we actually calculate simulated Lorenz points
-    economy.assign_parameters(LorenzBool=True)
-    # Distribute parameters
-    economy.distribute_params(
-        param_name, param_count, optimal_center, spread, dist_type
-    )
+    economy.assign_parameters(LorenzBool = True) # Make sure we actually calculate simulated Lorenz points
+    economy.distribute_params(param_name,param_count,optimal_center,spread,dist_type) # Distribute parameters
     economy.solve_agents()
     economy.make_history()
     dist = economy.calc_lorenz_distance()
-    economy.assign_parameters(LorenzBool=False)
-    print(
-        "find_lorenz_distance_at_target_KY tried spread = "
-        + str(spread)
-        + " and got "
-        + str(dist)
-    )
+    economy.assign_parameters(LorenzBool = False)
+    print ('find_lorenz_distance_at_target_KY tried spread = ' + str(spread) + ' and got ' + str(dist))
 
     return dist
 
-
-def calc_stationary_age_dstn(LivPrb, terminal_period):
-    """
+def calc_stationary_age_dstn(LivPrb,terminal_period):
+    '''
     Calculates the steady state proportions of each age given survival probability sequence LivPrb.
     Assumes that agents who die are replaced by a newborn agent with t_age=0.
 
@@ -832,54 +611,40 @@
     -------
     AgeDstn : np.array
         Stationary distribution of age.  Stochastic vector with frequencies of each age.
-    """
+    '''
     T = len(LivPrb)
     if terminal_period:
-        MrkvArray = np.zeros((T + 1, T + 1))
+        MrkvArray = np.zeros((T+1,T+1))
         top = T
     else:
-        MrkvArray = np.zeros((T, T))
-        top = T - 1
+        MrkvArray = np.zeros((T,T))
+        top = T-1
 
     for t in range(top):
-        MrkvArray[t, 0] = 1.0 - LivPrb[t]
-        MrkvArray[t, t + 1] = LivPrb[t]
-    MrkvArray[t + 1, 0] = 1.0
+        MrkvArray[t,0] = 1.0 - LivPrb[t]
+        MrkvArray[t,t+1] = LivPrb[t]
+    MrkvArray[t+1,0] = 1.0
 
     w, v = np.linalg.eig(np.transpose(MrkvArray))
-    idx = (np.abs(w - 1.0)).argmin()
-    x = v[:, idx].astype(float)
-    AgeDstn = x / np.sum(x)
+    idx = (np.abs(w-1.0)).argmin()
+    x = v[:,idx].astype(float)
+    AgeDstn = (x/np.sum(x))
     return AgeDstn
-
 
 ###############################################################################
 ### ACTUAL WORK BEGINS BELOW THIS LINE  #######################################
 ###############################################################################
 
-if __name__ == "__main__":
+if __name__ == '__main__':
+
     # Set targets for K/Y and the Lorenz curve based on the data
     if do_liquid:
-        lorenz_target = np.array([0.0, 0.004, 0.025, 0.117])
+        lorenz_target = np.array([0.0, 0.004, 0.025,0.117])
         KY_target = 6.60
-    else:  # This is hacky until I can find the liquid wealth data and import it
-        lorenz_target = get_lorenz_shares(
-            Params.SCF_wealth,
-            weights=Params.SCF_weights,
-            percentiles=Params.percentiles_to_match,
-        )
-        lorenz_long_data = np.hstack(
-            (
-                np.array(0.0),
-                get_lorenz_shares(
-                    Params.SCF_wealth,
-                    weights=Params.SCF_weights,
-                    percentiles=np.arange(0.01, 1.0, 0.01).tolist(),
-                ),
-                np.array(1.0),
-            )
-        )
-        # lorenz_target = np.array([-0.002, 0.01, 0.053,0.171])
+    else: # This is hacky until I can find the liquid wealth data and import it
+        lorenz_target = get_lorenz_shares(Params.SCF_wealth,weights=Params.SCF_weights,percentiles=Params.percentiles_to_match)
+        lorenz_long_data = np.hstack((np.array(0.0),get_lorenz_shares(Params.SCF_wealth,weights=Params.SCF_weights,percentiles=np.arange(0.01,1.0,0.01).tolist()),np.array(1.0)))
+        #lorenz_target = np.array([-0.002, 0.01, 0.053,0.171])
         KY_target = 10.26
 
     # Set total number of simulated agents in the population
@@ -897,13 +662,13 @@
     # Make AgentTypes for estimation
     if do_lifecycle:
         DropoutType = CstwMPCAgent(**Params.init_dropout)
-        DropoutType.AgeDstn = calc_stationary_age_dstn(DropoutType.LivPrb, True)
+        DropoutType.AgeDstn = calc_stationary_age_dstn(DropoutType.LivPrb,True)
         HighschoolType = deepcopy(DropoutType)
         HighschoolType(**Params.adj_highschool)
-        HighschoolType.AgeDstn = calc_stationary_age_dstn(HighschoolType.LivPrb, True)
+        HighschoolType.AgeDstn = calc_stationary_age_dstn(HighschoolType.LivPrb,True)
         CollegeType = deepcopy(DropoutType)
         CollegeType(**Params.adj_college)
-        CollegeType.AgeDstn = calc_stationary_age_dstn(CollegeType.LivPrb, True)
+        CollegeType.AgeDstn = calc_stationary_age_dstn(CollegeType.LivPrb,True)
         DropoutType.update()
         HighschoolType.update()
         CollegeType.update()
@@ -928,24 +693,24 @@
 
     # Make an economy for the consumers to live in
     market_dict = copy(Params.init_market)
-    market_dict["AggShockBool"] = do_agg_shocks
-    market_dict["Population"] = Population
+    market_dict['AggShockBool'] = do_agg_shocks
+    market_dict['Population'] = Population
     EstimationEconomy = CstwMPCMarket(**market_dict)
     EstimationEconomy.agents = EstimationAgentList
     EstimationEconomy.KYratioTarget = KY_target
     EstimationEconomy.LorenzTarget = lorenz_target
     EstimationEconomy.LorenzData = lorenz_long_data
     if do_lifecycle:
-        EstimationEconomy.assign_parameters(PopGroFac=Params.PopGroFac)
-        EstimationEconomy.assign_parameters(TypeWeight=Params.TypeWeight_lifecycle)
-        EstimationEconomy.assign_parameters(T_retire=Params.working_T - 1)
-        EstimationEconomy.assign_parameters(act_T=Params.T_sim_LC)
-        EstimationEconomy.assign_parameters(ignore_periods=Params.ignore_periods_LC)
+        EstimationEconomy.assign_parameters(PopGroFac = Params.PopGroFac)
+        EstimationEconomy.assign_parameters(TypeWeight = Params.TypeWeight_lifecycle)
+        EstimationEconomy.assign_parameters(T_retire = Params.working_T-1)
+        EstimationEconomy.assign_parameters(act_T = Params.T_sim_LC)
+        EstimationEconomy.assign_parameters(ignore_periods = Params.ignore_periods_LC)
     else:
-        EstimationEconomy.assign_parameters(PopGroFac=1.0)
-        EstimationEconomy.assign_parameters(TypeWeight=[1.0])
-        EstimationEconomy.assign_parameters(act_T=Params.T_sim_PY)
-        EstimationEconomy.assign_parameters(ignore_periods=Params.ignore_periods_PY)
+        EstimationEconomy.assign_parameters(PopGroFac = 1.0)
+        EstimationEconomy.assign_parameters(TypeWeight = [1.0])
+        EstimationEconomy.assign_parameters(act_T = Params.T_sim_PY)
+        EstimationEconomy.assign_parameters(ignore_periods = Params.ignore_periods_PY)
     if do_agg_shocks:
         EstimationEconomy(**Params.aggregate_params)
         EstimationEconomy.update()
@@ -953,79 +718,56 @@
 
     # Estimate the model as requested
     if run_estimation:
-        print(
-            "Beginning an estimation with the specification name " + spec_name + "..."
-        )
+        print('Beginning an estimation with the specification name ' + spec_name + '...')
 
         # Choose the bounding region for the parameter search
-        if param_name == "CRRA":
-            param_range = [0.2, 70.0]
-            spread_range = [0.00001, 1.0]
-        elif param_name == "DiscFac":
-            param_range = [0.95, 0.995]
-            spread_range = [0.006, 0.008]
+        if param_name == 'CRRA':
+            param_range = [0.2,70.0]
+            spread_range = [0.00001,1.0]
+        elif param_name == 'DiscFac':
+            param_range = [0.95,0.995]
+            spread_range = [0.006,0.008]
         else:
-            print("Parameter range for " + param_name + " has not been defined!")
+            print('Parameter range for ' + param_name + ' has not been defined!')
 
         if do_param_dist:
             # Run the param-dist estimation
-            def paramDistObjective(spread):
-                return find_lorenz_distance_at_target_KY(
-                    economy=EstimationEconomy,
-                    param_name=param_name,
-                    param_count=pref_type_count,
-                    center_range=param_range,
-                    spread=spread,
-                    dist_type=dist_type,
-                )
-
+            paramDistObjective = lambda spread : find_lorenz_distance_at_target_KY(
+                                                            economy = EstimationEconomy,
+                                                            param_name = param_name,
+                                                            param_count = pref_type_count,
+                                                            center_range = param_range,
+                                                            spread = spread,
+                                                            dist_type = dist_type)
             t_start = time()
-            spread_estimate = (
-                minimize_scalar(
-                    paramDistObjective, bracket=spread_range, tol=1e-4, method="brent"
-                )
-            ).x
+            spread_estimate = (minimize_scalar(paramDistObjective,bracket=spread_range,tol=1e-4,method='brent')).x
             center_estimate = EstimationEconomy.center_save
             t_end = time()
         else:
             # Run the param-point estimation only
-            def paramPointObjective(center):
-                return get_KY_ratio_difference(
-                    economy=EstimationEconomy,
-                    param_name=param_name,
-                    param_count=pref_type_count,
-                    center=center,
-                    spread=0.0,
-                    dist_type=dist_type,
-                )
-
+            paramPointObjective = lambda center : get_KY_ratio_difference(
+                economy = EstimationEconomy,
+                param_name = param_name,
+                param_count = pref_type_count,
+                center = center,
+                spread = 0.0,
+                dist_type = dist_type
+            )
             t_start = time()
-            center_estimate = brentq(
-                paramPointObjective, param_range[0], param_range[1], xtol=1e-6
-            )
+            center_estimate = brentq(paramPointObjective,param_range[0],param_range[1],xtol=1e-6)
             spread_estimate = 0.0
             t_end = time()
 
         # Display statistics about the estimated model
-        EstimationEconomy.assign_parameters(LorenzBool=True)
-        EstimationEconomy.assign_parameters(ManyStatsBool=True)
+        EstimationEconomy.assign_parameters(LorenzBool = True)
+        EstimationEconomy.assign_parameters(ManyStatsBool = True)
         EstimationEconomy.distribute_params(
-            param_name, pref_type_count, center_estimate, spread_estimate, dist_type
+            param_name, pref_type_count,center_estimate,spread_estimate, dist_type
         )
         EstimationEconomy.solve()
         EstimationEconomy.calc_lorenz_distance()
-        print(
-            "Estimate is center="
-            + str(center_estimate)
-            + ", spread="
-            + str(spread_estimate)
-            + ", took "
-            + str(t_end - t_start)
-            + " seconds."
-        )
+        print('Estimate is center=' + str(center_estimate) + ', spread=' + str(spread_estimate) + ', took ' + str(t_end-t_start) + ' seconds.')
         EstimationEconomy.center_estimate = center_estimate
         EstimationEconomy.spread_estimate = spread_estimate
         EstimationEconomy.show_many_stats(spec_name)
-        print(
-            "These results have been saved to ./Code/Results/" + spec_name + ".txt\n\n"
-        )+        print('These results have been saved to ./Code/Results/' + spec_name + '.txt\n\n')